--- conflicted
+++ resolved
@@ -1,5 +1,4 @@
 import glob # noqa
-<<<<<<< HEAD
 import os
 import re
 
@@ -39,10 +38,8 @@
     torch = None  # type: ignore
 
 import gc  # noqa
-=======
 from tqdm import tqdm
 import librosa, os, re, torch, gc # noqa
->>>>>>> 3185f2ce
 from .language_configuration import fix_code_language
 from .utils import (
     download_manager,
@@ -123,7 +120,6 @@
         return array
 
 
-<<<<<<< HEAD
 def get_audio_duration(filename):
     if librosa is not None:
         return librosa.get_duration(filename=filename)
@@ -136,8 +132,6 @@
     return info.frames / info.samplerate
 
 
-=======
->>>>>>> 3185f2ce
 # =====================================
 # Compatibility shims for removed TTS backends
 # =====================================
